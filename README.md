# spinget

Download show audio from Spinitron's ARK player.

> [!NOTE]
> Audio is only available for two weeks from the original air date! This is a Spinitron imposed limitation necessary for compliance with certain copyright law.

## How to run

1. Make sure you have ffmpeg installed on your machine. You can download ffmpeg easily using [Homebrew](https://brew.sh) in your command line:

    ```zsh
    brew install ffmpeg
    ```

2. Install python pre-requisites:

    ```zsh
    pip3 install requests m3u8
    ```

    alternatively you can run the following from the project directory,

    ```zsh
    pip3 install -r requirements.txt
    ```

    > [!NOTE]
    > If you use Homebrew to manage your Python runtime installations, you will need to first initialize and active a virtual environment (venv).

3. Get show audio:

    ```zsh
    ./spinget.py 11/04/2021 00:00 1
    ```

    The above invocation gets `1` hour of audio starting at midnight (`00:00`) on
    October 4th, 2024 (`10/04/2024`).

    Optionally, provided a `.csv` containing the dates, times, and durations of multiple shows you'd like to download, you can run:

    ```zsh
    ./bulk_download.py shows-example.csv
    ```

    where `shows-example.csv` follows the same format as in the orignal command, outlined in the file included in thsi repository.

## Issues

- This probably will not work properly across a date boundry.
- This generates intermediate files in the working directory (though they are purged upon completion).

## TODO

<<<<<<< HEAD
- Add optional param to use show name for file naming
=======
- Durations longer than 2 hours
>>>>>>> ac640f15
<|MERGE_RESOLUTION|>--- conflicted
+++ resolved
@@ -48,12 +48,4 @@
 ## Issues
 
 - This probably will not work properly across a date boundry.
-- This generates intermediate files in the working directory (though they are purged upon completion).
-
-## TODO
-
-<<<<<<< HEAD
-- Add optional param to use show name for file naming
-=======
-- Durations longer than 2 hours
->>>>>>> ac640f15
+- This generates intermediate files in the working directory (though they are purged upon completion).